import os
import mysql.connector
import requests
from flask import Flask, jsonify, request
from flask_cors import CORS # Mantenemos esta importación, ya que Flask-CORS maneja otras partes de la negociación CORS como los preflight requests.
from flask_bcrypt import Bcrypt
from dotenv import load_dotenv
import time
from datetime import datetime, timedelta
import jwt 
import logging # ¡NUEVO! Importamos la librería de logging

# --- CONFIGURACIÓN INICIAL ---
<<<<<<< HEAD

# ¡NUEVO! Configuramos el logging para que los mensajes aparezcan en los logs de Render
logging.basicConfig(level=logging.INFO, format='%(asctime)s - %(levelname)s - %(message)s')
logging.info("Iniciando aplicación Flask Henmir Backend...")

load_dotenv() # Carga las variables de entorno del archivo .env local
app = Flask(__name__)

# Configuración de CORS
FRONTEND_URL = os.getenv('FRONTEND_URL') # Esta variable se define en Render.com

if FRONTEND_URL:
    # ¡NUEVO! Logueamos la URL que se está detectando para CORS
    logging.info(f"FRONTEND_URL detectada: {FRONTEND_URL}. Configurando CORS para esta URL.")
    # Inicializamos Flask-CORS con la URL específica. supports_credentials es importante para JWT.
    CORS(app, origins=[FRONTEND_URL], supports_credentials=True) 
else:
    # ¡NUEVO! Logueamos que no se detectó FRONTEND_URL
    logging.warning("FRONTEND_URL NO detectada en las variables de entorno. Permitiendo CORS para todas las origenes (MODO DESARROLLO).")
    # Para desarrollo local, permitimos todas las origenes.
    CORS(app, supports_credentials=True) 
=======
load_dotenv() # Carga las variables de entorno del archivo .env local
app = Flask(__name__)

# Configuración de CORS: Permite solo tu URL de frontend en producción
# Si FRONTEND_URL está definida, CORS se restringe a esa URL.
# Si no está definida (ej. en desarrollo local), permite todas las solicitudes.
FRONTEND_URL = os.getenv('FRONTEND_URL') # Esta variable se define en Render.com
if FRONTEND_URL:
    CORS(app, origins=[FRONTEND_URL])
else:
    CORS(app) # Permite todas las CORS para desarrollo local si FRONTEND_URL no está establecida.
>>>>>>> 284e6aae

bcrypt = Bcrypt(app)

# Configuración de la clave secreta para JWT
app.config['SECRET_KEY'] = os.getenv('SECRET_KEY') 
app.config['JWT_ALGORITHM'] = 'HS256' 

# Configuración para la API de Gemini (desde .env del backend)
app.config['GEMINI_API_KEY'] = os.getenv('GEMINI_API_KEY')

db_config = {
    'host': os.getenv('DB_HOST'),
    'user': os.getenv('DB_USER'),
    'password': os.getenv('DB_PASSWORD'),
    'database': os.getenv('DB_NAME'),
    'port': os.getenv('DB_PORT')
}
GSHEET_API_URL = os.getenv('GSHEET_API_URL')
GEMINI_API_BASE_URL = "https://generativelanguage.googleapis.com/v1beta/models/gemini-2.0-flash:generateContent"

def get_db_connection():
    """
    Establece una conexión con la base de datos MySQL.
    Los detalles de conexión se obtienen de las variables de entorno.
    """
    try:
        conn = mysql.connector.connect(**db_config)
        return conn
    except mysql.connector.Error as err:
        logging.error(f"Error de conexión a la base de datos: {err}") # ¡NUEVO! Logueamos errores de DB
        return None

# --- DECORADOR PARA RUTAS PROTEGIDAS CON JWT ---
from functools import wraps

def token_required(f):
    """
    Decorador para verificar la validez de un JWT en las rutas protegidas.
    Busca el token en el encabezado 'Authorization' (Bearer Token).
    """
    @wraps(f)
    def decorated(*args, **kwargs):
        token = None
        if 'Authorization' in request.headers:
            auth_header = request.headers['Authorization']
            if auth_header.startswith('Bearer '):
                token = auth_header.split(' ')[1]

        if not token:
            logging.warning("Acceso no autorizado: Token de autenticación requerido.") # ¡NUEVO!
            return jsonify({"error": "Token de autenticación es requerido!"}), 401 

        try:
            data = jwt.decode(token, app.config['SECRET_KEY'], algorithms=[app.config['JWT_ALGORITHM']])
        except jwt.ExpiredSignatureError:
            logging.warning("Acceso no autorizado: Token de autenticación ha expirado.") # ¡NUEVO!
            return jsonify({"error": "Token de autenticación ha expirado."}), 401
        except jwt.InvalidTokenError:
            logging.warning("Acceso no autorizado: Token de autenticación inválido.") # ¡NUEVO!
            return jsonify({"error": "Token de autenticación inválido."}), 401
        except Exception as e:
            logging.error(f"Error inesperado al decodificar token: {str(e)}") # ¡NUEVO!
            return jsonify({"error": f"Error inesperado al decodificar token: {str(e)}"}), 401

        return f(*args, **kwargs)
    return decorated

# --- RUTAS DE LA API ---

@app.route('/')
def index():
    """Ruta de inicio para verificar que la API está funcionando."""
    return "API del Portal de Empleos Henmir funcionando correctamente."

@app.route('/public-data', methods=['GET'])
def get_public_data():
    """
    Obtiene los datos públicos del portal (vacantes activas, posts recientes, contenido web).
    No requiere autenticación.
    """
    conn = get_db_connection()
    if not conn: return jsonify({"error": "Error de conexión"}), 500
    cursor = conn.cursor(dictionary=True)
    
    # Obtener vacantes activas
    cursor.execute("SELECT * FROM vacancies WHERE estado = 'activa' ORDER BY created_at DESC")
    vacantes = cursor.fetchall()
    
    # Obtener los 3 posts más recientes para la página de inicio
    cursor.execute("SELECT * FROM posts ORDER BY created_at DESC LIMIT 3")
    posts = cursor.fetchall()
    
    # Obtener configuración del contenido web (misión, visión, imágenes hero, y AHORA contacto)
    cursor.execute("SELECT config_key, config_value FROM web_config")
    config_rows = cursor.fetchall()
    web_content = {row['config_key']: row['config_value'] for row in config_rows}
    
    conn.close()

    # Formatear fechas para que sean amigables con JavaScript
    for item in vacantes + posts:
        if item.get('created_at') and isinstance(item.get('created_at'), datetime):
            item['created_at'] = item['created_at'].strftime('%Y-%m-%d')
    
    return jsonify({
        "vacancies": vacantes,
        "posts": posts,
        "webContent": web_content
    })

@app.route('/profile/<string:identity_number>', methods=['GET'])
def get_user_profile(identity_number):
    """
    Obtiene el perfil de un candidato desde una fuente de datos secundaria (Google Sheet API).
    Según la especificación del usuario, no requiere autenticación en el backend.
    """
    if not GSHEET_API_URL:
        logging.error("GSHEET_API_URL no configurada.") # ¡NUEVO!
        return jsonify({"error": "La conexión a la fuente de datos secundaria no está configurada."}), 500
    try:
        params = {'action': 'getProfileByIdentity', 'identity': identity_number}
        response = requests.get(GSHEET_API_URL, params=params, timeout=15)
        response.raise_for_status() 
        gsheet_data = response.json() 
        
        if gsheet_data.get('success'):
            return jsonify(gsheet_data.get('data'))
        else:
            logging.warning(f"Perfil de usuario no encontrado para identidad: {identity_number}. Error: {gsheet_data.get('error', 'Desconocido')}") # ¡NUEVO!
            return jsonify({"error": gsheet_data.get('error', 'Usuario no encontrado')}), 404
    except requests.exceptions.RequestException as e:
        logging.error(f"Error al consultar Google Sheet API: {str(e)}") # ¡NUEVO!
        return jsonify({"error": f"No se pudo consultar la fuente de datos secundaria: {str(e)}"}), 503

@app.route('/login', methods=['POST'])
def login():
    """
    Maneja el inicio de sesión de los administradores y genera un JWT.
    """
    data = request.get_json()
    if not data or not data.get('email') or not data.get('password'):
        logging.warning("Intento de login con credenciales incompletas.") # ¡NUEVO!
        return jsonify({"error": "Email y contraseña son requeridos"}), 400
    
    email = data['email']
    password = data['password']
    
    conn = get_db_connection()
    if not conn: return jsonify({"error": "Error de conexión con la base de datos"}), 500
    
    cursor = conn.cursor(dictionary=True)
    cursor.execute("SELECT id, nombre, email, password_hash, role FROM users WHERE email = %s AND role = 'admin'", (email,))
    admin = cursor.fetchone()
    conn.close()
    
    if admin and bcrypt.check_password_hash(admin['password_hash'], password):
        payload = {
            'admin_id': admin['id'],  
            'email': admin['email'],
            'role': admin['role'],
            'exp': datetime.utcnow() + timedelta(minutes=60) 
        }
        token = jwt.encode(payload, app.config['SECRET_KEY'], algorithm=app.config['JWT_ALGORITHM'])
        logging.info(f"Login de administrador exitoso para: {email}") # ¡NUEVO!
        return jsonify({
            "message": "Login de administrador exitoso", 
            "admin": {"nombre": admin['nombre'], "email": admin['email']},
            "token": token 
        })
    else:
        logging.warning(f"Intento de login fallido para: {email}") # ¡NUEVO!
        return jsonify({"error": "Credenciales de administrador inválidas"}), 401

@app.route('/vacancies', methods=['GET', 'POST'])
def manage_vacancies():
    """
    Gestiona las operaciones GET y POST para vacantes.
    El método POST está protegido por JWT.
    """
    conn = get_db_connection()
    if not conn: return jsonify({"error": "Error de conexión"}), 500
    cursor = conn.cursor(dictionary=True)
    
    if request.method == 'GET':
        cursor.execute("SELECT * FROM vacancies ORDER BY created_at DESC")
        results = cursor.fetchall()
        for item in results:
            if item.get('created_at') and isinstance(item.get('created_at'), datetime): item['created_at'] = item['created_at'].strftime('%Y-%m-%d %H:%M:%S')
            if item.get('updated_at') and isinstance(item.get('updated_at'), datetime): item['updated_at'] = item['updated_at'].strftime('%Y-%m-%d %H:%M:%S')
        conn.close()
        return jsonify(results)

    if request.method == 'POST':
        @token_required
        def _create_vacancy():
            data = request.get_json()
            if not data or not data.get('puesto') or not data.get('ciudad'):
                conn.close()
                logging.warning("Intento de crear vacante con datos incompletos.") # ¡NUEVO!
                return jsonify({"error": "Puesto y ciudad son requeridos"}), 400
            
            vacancy_id = f"VAC-{int(time.time() * 1000)}"
            query = "INSERT INTO vacancies (vacancy_id, puesto, empresa, ciudad, descripcion, requisitos, salario, estado) VALUES (%s, %s, %s, %s, %s, %s, %s, %s)"
            values = (vacancy_id, data.get('puesto'), data.get('empresa', ''), data.get('ciudad'), data.get('descripcion', ''), data.get('requisitos', ''), data.get('salario', ''), 'activa')
            cursor.execute(query, values)
            conn.commit()
            conn.close()
            logging.info(f"Vacante creada con éxito: {vacancy_id}") # ¡NUEVO!
            return jsonify({"message": "Vacante creada con éxito", "vacancy_id": vacancy_id}), 201
        
        return _create_vacancy()

@app.route('/vacancies/<string:vacancy_id>', methods=['DELETE'])
@token_required 
def delete_vacancy(vacancy_id):
    """
    Elimina una vacante específica. Protegido por JWT.
    """
    conn = get_db_connection()
    if not conn: return jsonify({"error": "Error de conexión"}), 500
    cursor = conn.cursor()
    cursor.execute("DELETE FROM vacancies WHERE vacancy_id = %s", (vacancy_id,))
    conn.commit()
    conn.close()
    if cursor.rowcount > 0:
        logging.info(f"Vacante eliminada: {vacancy_id}") # ¡NUEVO!
        return jsonify({"message": "Vacante eliminada"}), 200
    else:
        logging.warning(f"Intento de eliminar vacante no encontrada: {vacancy_id}") # ¡NUEVO!
        return jsonify({"error": "Vacante no encontrada"}), 404

@app.route('/posts', methods=['GET', 'POST'])
def manage_posts():
    """
    Gestiona las operaciones GET y POST para posts.
    El método POST está protegido por JWT.
    """
    conn = get_db_connection()
    if not conn: return jsonify({"error": "Error de conexión"}), 500
    cursor = conn.cursor(dictionary=True)
    
    if request.method == 'GET':
        cursor.execute("SELECT * FROM posts ORDER BY created_at DESC")
        results = cursor.fetchall()
        for item in results:
            if item.get('created_at') and isinstance(item.get('created_at'), datetime): item['created_at'] = item['created_at'].strftime('%Y-%m-%d %H:%M:%S')
        conn.close()
        return jsonify(results)

    if request.method == 'POST':
        @token_required
        def _create_post():
            data = request.get_json()
            if not data or not data.get('titulo'):
                conn.close()
                logging.warning("Intento de crear post con datos incompletos.") # ¡NUEVO!
                return jsonify({"error": "El título es requerido"}), 400
            
            post_id = f"POST-{int(time.time() * 1000)}"
            query = "INSERT INTO posts (post_id, titulo, contenido, url_imagen) VALUES (%s, %s, %s, %s)"
            values = (post_id, data.get('titulo'), data.get('contenido', ''), data.get('url_imagen', ''))
            cursor.execute(query, values)
            conn.commit()
            conn.close()
            logging.info(f"Post creado con éxito: {post_id}") # ¡NUEVO!
            return jsonify({"message": "Post creado con éxito", "post_id": post_id}), 201
        
        return _create_post()

@app.route('/posts/<string:post_id>', methods=['DELETE'])
@token_required 
def delete_post(post_id):
    """
    Elimina un post específico. Protegido por JWT.
    """
    conn = get_db_connection()
    if not conn: return jsonify({"error": "Error de conexión"}), 500
    cursor = conn.cursor()
    cursor.execute("DELETE FROM posts WHERE post_id = %s", (post_id,))
    conn.commit()
    conn.close()
    if cursor.rowcount > 0:
        logging.info(f"Post eliminado: {post_id}") # ¡NUEVO!
        return jsonify({"message": "Post eliminado"}), 200
    else:
        logging.warning(f"Intento de eliminar post no encontrado: {post_id}") # ¡NUEVO!
        return jsonify({"error": "Post no encontrado"}), 404

@app.route('/web-config', methods=['POST'])
@token_required 
def update_web_config():
    """
    Actualiza el contenido de la configuración web (misión, visión, imágenes hero, contacto).
    Protegida por JWT.
    """
    data = request.get_json()
    if not data or 'updates' not in data or not isinstance(data['updates'], list):
        logging.warning("Intento de actualizar web-config con formato de datos incorrecto.") # ¡NUEVO!
        return jsonify({"error": "Formato de datos incorrecto. Se esperaba una lista de 'updates'."}), 400
    
    conn = get_db_connection()
    if not conn: return jsonify({"error": "Error de conexión"}), 500
    cursor = conn.cursor()
    
    try:
        for update in data['updates']:
            key = update.get('key')
            value = update.get('value')
            if key:
                query = "INSERT INTO web_config (config_key, config_value) VALUES (%s, %s) ON DUPLICATE KEY UPDATE config_value = %s"
                cursor.execute(query, (key, value, value))
        
        conn.commit()
        conn.close()
        logging.info("Contenido web actualizado con éxito.") # ¡NUEVO!
        return jsonify({"message": "Contenido web actualizado con éxito."}), 200
    except mysql.connector.Error as err:
        logging.error(f"Error en la base de datos al actualizar web-config: {err}") # ¡NUEVO!
        conn.close()
        return jsonify({"error": f"Error en la base de datos: {err}"}), 500

@app.route('/chat/gemini', methods=['POST'])
def chat_with_gemini():
    """
    Proxy para la API de Google Gemini. Recibe el historial de chat del frontend,
    lo envía a Gemini usando la clave API del backend, y devuelve la respuesta.
    No requiere autenticación.
    """
    user_request_data = request.get_json()
    chat_contents = user_request_data.get('contents')

    if not chat_contents:
        logging.warning("Chatbot: No hay contenido de chat proporcionado.") # ¡NUEVO!
        return jsonify({"error": "No hay contenido de chat proporcionado."}), 400

    gemini_api_key = app.config.get('GEMINI_API_KEY')
    if not gemini_api_key:
<<<<<<< HEAD
        logging.error("Chatbot: La clave API de Gemini no está configurada en el servidor.") # ¡NUEVO!
=======
>>>>>>> 284e6aae
        return jsonify({"error": "La clave API de Gemini no está configurada en el servidor (en las variables de entorno de Render)."}), 500

    try:
        gemini_payload = {
            "contents": chat_contents
        }
        
        gemini_headers = {
            "Content-Type": "application/json"
        }
        
        response = requests.post(
            f"{GEMINI_API_BASE_URL}?key={gemini_api_key}", 
            json=gemini_payload,
            headers=gemini_headers,
            timeout=30 
        )
        response.raise_for_status() 

        gemini_response_data = response.json()
        logging.info("Chatbot: Respuesta de Gemini recibida con éxito.") # ¡NUEVO!
        return jsonify(gemini_response_data), 200

    except requests.exceptions.RequestException as e:
        logging.error(f"Chatbot: Error al llamar a la API de Gemini: {e}") # ¡NUEVO!
        return jsonify({"error": f"Error de comunicación con el asistente de IA: {str(e)}"}), 500
    except Exception as e:
        logging.error(f"Chatbot: Error inesperado en el proxy de Gemini: {e}") # ¡NUEVO!
        return jsonify({"error": "Ocurrió un error inesperado en el servidor al procesar el chat."}), 500

# ¡NUEVO! Este decorador se ejecuta DESPUÉS de cada solicitud
@app.after_request
def add_cors_headers(response):
    # Verificamos si FRONTEND_URL está definida en las variables de entorno de Render
    if FRONTEND_URL:
        # Esto asegura que la cabecera 'Access-Control-Allow-Origin' se establezca
        # con la URL exacta de tu frontend en GitHub Pages.
        response.headers['Access-Control-Allow-Origin'] = FRONTEND_URL
        logging.info(f"CORS: Cabecera 'Access-Control-Allow-Origin' establecida a: {FRONTEND_URL}")
    else:
        # En modo de desarrollo local (si FRONTEND_URL no está establecida), permitimos todas las origenes.
        response.headers['Access-Control-Allow-Origin'] = "*"
        logging.warning("CORS: FRONTEND_URL no está definida. Cabecera 'Access-Control-Allow-Origin' establecida a '*'.")

    # Configuramos los métodos HTTP permitidos
    response.headers['Access-Control-Allow-Methods'] = 'GET, POST, PUT, DELETE, OPTIONS'
    # Configuramos las cabeceras personalizadas que el frontend puede enviar (importante para 'Authorization')
    response.headers['Access-Control-Allow-Headers'] = 'Content-Type, Authorization'
    # Esto es crucial si tu frontend envía cookies o tokens de autenticación
    response.headers['Access-Control-Allow-Credentials'] = 'true'
    
    return response

# --- PUNTO DE ENTRADA DE LA APLICACIÓN ---
if __name__ == '__main__':
    # Advertencias para desarrollo local si las claves no están definidas
    # En producción, estas variables se establecerán en Render.com
    if app.config['SECRET_KEY'] is None:
<<<<<<< HEAD
        logging.warning("ADVERTENCIA: SECRET_KEY no está configurada en .env. Esto NO es seguro para producción.")
    
    if app.config['GEMINI_API_KEY'] is None:
        logging.warning("ADVERTENCIA: GEMINI_API_KEY no está configurada en .env.")
        logging.warning("El chatbot de Gemini no funcionará correctamente sin ella en este entorno.")
    
    # Esta línea es para ejecutar en desarrollo local con `python app.py`.
    # En Render, Gunicorn ejecutará la aplicación usando el Procfile, que NO usa debug=True.
=======
        print("ADVERTENCIA: SECRET_KEY no está configurada en .env. Esto NO es seguro para producción.")
    
    if app.config['GEMINI_API_KEY'] is None:
        print("ADVERTENCIA: GEMINI_API_KEY no está configurada en .env.")
        print("El chatbot de Gemini no funcionará correctamente sin ella en este entorno.")
    
    # Esta línea es para ejecutar en desarrollo local con `python app.py`.
    # En Render, Gunicorn ejecutará la aplicación usando el Procfile.
>>>>>>> 284e6aae
    app.run(port=5001)<|MERGE_RESOLUTION|>--- conflicted
+++ resolved
@@ -2,50 +2,34 @@
 import mysql.connector
 import requests
 from flask import Flask, jsonify, request
-from flask_cors import CORS # Mantenemos esta importación, ya que Flask-CORS maneja otras partes de la negociación CORS como los preflight requests.
+from flask_cors import CORS 
 from flask_bcrypt import Bcrypt
 from dotenv import load_dotenv
 import time
 from datetime import datetime, timedelta
 import jwt 
-import logging # ¡NUEVO! Importamos la librería de logging
+import logging 
 
 # --- CONFIGURACIÓN INICIAL ---
-<<<<<<< HEAD
-
-# ¡NUEVO! Configuramos el logging para que los mensajes aparezcan en los logs de Render
+
+# Configuramos el logging para que los mensajes aparezcan en los logs de Render
 logging.basicConfig(level=logging.INFO, format='%(asctime)s - %(levelname)s - %(message)s')
 logging.info("Iniciando aplicación Flask Henmir Backend...")
 
 load_dotenv() # Carga las variables de entorno del archivo .env local
 app = Flask(__name__)
 
-# Configuración de CORS
+# Configuración de CORS: Permite solo tu URL de frontend en producción
 FRONTEND_URL = os.getenv('FRONTEND_URL') # Esta variable se define en Render.com
 
 if FRONTEND_URL:
-    # ¡NUEVO! Logueamos la URL que se está detectando para CORS
     logging.info(f"FRONTEND_URL detectada: {FRONTEND_URL}. Configurando CORS para esta URL.")
     # Inicializamos Flask-CORS con la URL específica. supports_credentials es importante para JWT.
     CORS(app, origins=[FRONTEND_URL], supports_credentials=True) 
 else:
-    # ¡NUEVO! Logueamos que no se detectó FRONTEND_URL
     logging.warning("FRONTEND_URL NO detectada en las variables de entorno. Permitiendo CORS para todas las origenes (MODO DESARROLLO).")
     # Para desarrollo local, permitimos todas las origenes.
     CORS(app, supports_credentials=True) 
-=======
-load_dotenv() # Carga las variables de entorno del archivo .env local
-app = Flask(__name__)
-
-# Configuración de CORS: Permite solo tu URL de frontend en producción
-# Si FRONTEND_URL está definida, CORS se restringe a esa URL.
-# Si no está definida (ej. en desarrollo local), permite todas las solicitudes.
-FRONTEND_URL = os.getenv('FRONTEND_URL') # Esta variable se define en Render.com
-if FRONTEND_URL:
-    CORS(app, origins=[FRONTEND_URL])
-else:
-    CORS(app) # Permite todas las CORS para desarrollo local si FRONTEND_URL no está establecida.
->>>>>>> 284e6aae
 
 bcrypt = Bcrypt(app)
 
@@ -75,7 +59,7 @@
         conn = mysql.connector.connect(**db_config)
         return conn
     except mysql.connector.Error as err:
-        logging.error(f"Error de conexión a la base de datos: {err}") # ¡NUEVO! Logueamos errores de DB
+        logging.error(f"Error de conexión a la base de datos: {err}") 
         return None
 
 # --- DECORADOR PARA RUTAS PROTEGIDAS CON JWT ---
@@ -95,19 +79,19 @@
                 token = auth_header.split(' ')[1]
 
         if not token:
-            logging.warning("Acceso no autorizado: Token de autenticación requerido.") # ¡NUEVO!
+            logging.warning("Acceso no autorizado: Token de autenticación requerido.") 
             return jsonify({"error": "Token de autenticación es requerido!"}), 401 
 
         try:
             data = jwt.decode(token, app.config['SECRET_KEY'], algorithms=[app.config['JWT_ALGORITHM']])
         except jwt.ExpiredSignatureError:
-            logging.warning("Acceso no autorizado: Token de autenticación ha expirado.") # ¡NUEVO!
+            logging.warning("Acceso no autorizado: Token de autenticación ha expirado.") 
             return jsonify({"error": "Token de autenticación ha expirado."}), 401
         except jwt.InvalidTokenError:
-            logging.warning("Acceso no autorizado: Token de autenticación inválido.") # ¡NUEVO!
+            logging.warning("Acceso no autorizado: Token de autenticación inválido.") 
             return jsonify({"error": "Token de autenticación inválido."}), 401
         except Exception as e:
-            logging.error(f"Error inesperado al decodificar token: {str(e)}") # ¡NUEVO!
+            logging.error(f"Error inesperado al decodificar token: {str(e)}") 
             return jsonify({"error": f"Error inesperado al decodificar token: {str(e)}"}), 401
 
         return f(*args, **kwargs)
@@ -163,7 +147,7 @@
     Según la especificación del usuario, no requiere autenticación en el backend.
     """
     if not GSHEET_API_URL:
-        logging.error("GSHEET_API_URL no configurada.") # ¡NUEVO!
+        logging.error("GSHEET_API_URL no configurada.") 
         return jsonify({"error": "La conexión a la fuente de datos secundaria no está configurada."}), 500
     try:
         params = {'action': 'getProfileByIdentity', 'identity': identity_number}
@@ -174,10 +158,10 @@
         if gsheet_data.get('success'):
             return jsonify(gsheet_data.get('data'))
         else:
-            logging.warning(f"Perfil de usuario no encontrado para identidad: {identity_number}. Error: {gsheet_data.get('error', 'Desconocido')}") # ¡NUEVO!
+            logging.warning(f"Perfil de usuario no encontrado para identidad: {identity_number}. Error: {gsheet_data.get('error', 'Desconocido')}") 
             return jsonify({"error": gsheet_data.get('error', 'Usuario no encontrado')}), 404
     except requests.exceptions.RequestException as e:
-        logging.error(f"Error al consultar Google Sheet API: {str(e)}") # ¡NUEVO!
+        logging.error(f"Error al consultar Google Sheet API: {str(e)}") 
         return jsonify({"error": f"No se pudo consultar la fuente de datos secundaria: {str(e)}"}), 503
 
 @app.route('/login', methods=['POST'])
@@ -187,7 +171,7 @@
     """
     data = request.get_json()
     if not data or not data.get('email') or not data.get('password'):
-        logging.warning("Intento de login con credenciales incompletas.") # ¡NUEVO!
+        logging.warning("Intento de login con credenciales incompletas.") 
         return jsonify({"error": "Email y contraseña son requeridos"}), 400
     
     email = data['email']
@@ -209,14 +193,14 @@
             'exp': datetime.utcnow() + timedelta(minutes=60) 
         }
         token = jwt.encode(payload, app.config['SECRET_KEY'], algorithm=app.config['JWT_ALGORITHM'])
-        logging.info(f"Login de administrador exitoso para: {email}") # ¡NUEVO!
+        logging.info(f"Login de administrador exitoso para: {email}") 
         return jsonify({
             "message": "Login de administrador exitoso", 
             "admin": {"nombre": admin['nombre'], "email": admin['email']},
             "token": token 
         })
     else:
-        logging.warning(f"Intento de login fallido para: {email}") # ¡NUEVO!
+        logging.warning(f"Intento de login fallido para: {email}") 
         return jsonify({"error": "Credenciales de administrador inválidas"}), 401
 
 @app.route('/vacancies', methods=['GET', 'POST'])
@@ -244,7 +228,7 @@
             data = request.get_json()
             if not data or not data.get('puesto') or not data.get('ciudad'):
                 conn.close()
-                logging.warning("Intento de crear vacante con datos incompletos.") # ¡NUEVO!
+                logging.warning("Intento de crear vacante con datos incompletos.") 
                 return jsonify({"error": "Puesto y ciudad son requeridos"}), 400
             
             vacancy_id = f"VAC-{int(time.time() * 1000)}"
@@ -253,7 +237,7 @@
             cursor.execute(query, values)
             conn.commit()
             conn.close()
-            logging.info(f"Vacante creada con éxito: {vacancy_id}") # ¡NUEVO!
+            logging.info(f"Vacante creada con éxito: {vacancy_id}") 
             return jsonify({"message": "Vacante creada con éxito", "vacancy_id": vacancy_id}), 201
         
         return _create_vacancy()
@@ -271,10 +255,10 @@
     conn.commit()
     conn.close()
     if cursor.rowcount > 0:
-        logging.info(f"Vacante eliminada: {vacancy_id}") # ¡NUEVO!
+        logging.info(f"Vacante eliminada: {vacancy_id}") 
         return jsonify({"message": "Vacante eliminada"}), 200
     else:
-        logging.warning(f"Intento de eliminar vacante no encontrada: {vacancy_id}") # ¡NUEVO!
+        logging.warning(f"Intento de eliminar vacante no encontrada: {vacancy_id}") 
         return jsonify({"error": "Vacante no encontrada"}), 404
 
 @app.route('/posts', methods=['GET', 'POST'])
@@ -301,7 +285,7 @@
             data = request.get_json()
             if not data or not data.get('titulo'):
                 conn.close()
-                logging.warning("Intento de crear post con datos incompletos.") # ¡NUEVO!
+                logging.warning("Intento de crear post con datos incompletos.") 
                 return jsonify({"error": "El título es requerido"}), 400
             
             post_id = f"POST-{int(time.time() * 1000)}"
@@ -310,7 +294,7 @@
             cursor.execute(query, values)
             conn.commit()
             conn.close()
-            logging.info(f"Post creado con éxito: {post_id}") # ¡NUEVO!
+            logging.info(f"Post creado con éxito: {post_id}") 
             return jsonify({"message": "Post creado con éxito", "post_id": post_id}), 201
         
         return _create_post()
@@ -328,10 +312,10 @@
     conn.commit()
     conn.close()
     if cursor.rowcount > 0:
-        logging.info(f"Post eliminado: {post_id}") # ¡NUEVO!
+        logging.info(f"Post eliminado: {post_id}") 
         return jsonify({"message": "Post eliminado"}), 200
     else:
-        logging.warning(f"Intento de eliminar post no encontrado: {post_id}") # ¡NUEVO!
+        logging.warning(f"Intento de eliminar post no encontrado: {post_id}") 
         return jsonify({"error": "Post no encontrado"}), 404
 
 @app.route('/web-config', methods=['POST'])
@@ -343,7 +327,7 @@
     """
     data = request.get_json()
     if not data or 'updates' not in data or not isinstance(data['updates'], list):
-        logging.warning("Intento de actualizar web-config con formato de datos incorrecto.") # ¡NUEVO!
+        logging.warning("Intento de actualizar web-config con formato de datos incorrecto.") 
         return jsonify({"error": "Formato de datos incorrecto. Se esperaba una lista de 'updates'."}), 400
     
     conn = get_db_connection()
@@ -360,10 +344,10 @@
         
         conn.commit()
         conn.close()
-        logging.info("Contenido web actualizado con éxito.") # ¡NUEVO!
+        logging.info("Contenido web actualizado con éxito.") 
         return jsonify({"message": "Contenido web actualizado con éxito."}), 200
     except mysql.connector.Error as err:
-        logging.error(f"Error en la base de datos al actualizar web-config: {err}") # ¡NUEVO!
+        logging.error(f"Error en la base de datos al actualizar web-config: {err}") 
         conn.close()
         return jsonify({"error": f"Error en la base de datos: {err}"}), 500
 
@@ -378,15 +362,12 @@
     chat_contents = user_request_data.get('contents')
 
     if not chat_contents:
-        logging.warning("Chatbot: No hay contenido de chat proporcionado.") # ¡NUEVO!
+        logging.warning("Chatbot: No hay contenido de chat proporcionado.") 
         return jsonify({"error": "No hay contenido de chat proporcionado."}), 400
 
     gemini_api_key = app.config.get('GEMINI_API_KEY')
     if not gemini_api_key:
-<<<<<<< HEAD
-        logging.error("Chatbot: La clave API de Gemini no está configurada en el servidor.") # ¡NUEVO!
-=======
->>>>>>> 284e6aae
+        logging.error("Chatbot: La clave API de Gemini no está configurada en el servidor.") 
         return jsonify({"error": "La clave API de Gemini no está configurada en el servidor (en las variables de entorno de Render)."}), 500
 
     try:
@@ -407,17 +388,17 @@
         response.raise_for_status() 
 
         gemini_response_data = response.json()
-        logging.info("Chatbot: Respuesta de Gemini recibida con éxito.") # ¡NUEVO!
+        logging.info("Chatbot: Respuesta de Gemini recibida con éxito.") 
         return jsonify(gemini_response_data), 200
 
     except requests.exceptions.RequestException as e:
-        logging.error(f"Chatbot: Error al llamar a la API de Gemini: {e}") # ¡NUEVO!
+        logging.error(f"Chatbot: Error al llamar a la API de Gemini: {e}") 
         return jsonify({"error": f"Error de comunicación con el asistente de IA: {str(e)}"}), 500
     except Exception as e:
-        logging.error(f"Chatbot: Error inesperado en el proxy de Gemini: {e}") # ¡NUEVO!
+        logging.error(f"Chatbot: Error inesperado en el proxy de Gemini: {e}") 
         return jsonify({"error": "Ocurrió un error inesperado en el servidor al procesar el chat."}), 500
 
-# ¡NUEVO! Este decorador se ejecuta DESPUÉS de cada solicitud
+# Este decorador se ejecuta DESPUÉS de cada solicitud
 @app.after_request
 def add_cors_headers(response):
     # Verificamos si FRONTEND_URL está definida en las variables de entorno de Render
@@ -445,16 +426,6 @@
     # Advertencias para desarrollo local si las claves no están definidas
     # En producción, estas variables se establecerán en Render.com
     if app.config['SECRET_KEY'] is None:
-<<<<<<< HEAD
-        logging.warning("ADVERTENCIA: SECRET_KEY no está configurada en .env. Esto NO es seguro para producción.")
-    
-    if app.config['GEMINI_API_KEY'] is None:
-        logging.warning("ADVERTENCIA: GEMINI_API_KEY no está configurada en .env.")
-        logging.warning("El chatbot de Gemini no funcionará correctamente sin ella en este entorno.")
-    
-    # Esta línea es para ejecutar en desarrollo local con `python app.py`.
-    # En Render, Gunicorn ejecutará la aplicación usando el Procfile, que NO usa debug=True.
-=======
         print("ADVERTENCIA: SECRET_KEY no está configurada en .env. Esto NO es seguro para producción.")
     
     if app.config['GEMINI_API_KEY'] is None:
@@ -463,5 +434,4 @@
     
     # Esta línea es para ejecutar en desarrollo local con `python app.py`.
     # En Render, Gunicorn ejecutará la aplicación usando el Procfile.
->>>>>>> 284e6aae
     app.run(port=5001)